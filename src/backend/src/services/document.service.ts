--- conflicted
+++ resolved
@@ -4,25 +4,15 @@
  * @version 1.0.0
  */
 
-<<<<<<< HEAD
 import { Injectable } from '@nestjs/common';
 import { InjectRepository } from '@nestjs/typeorm';
 import { Repository } from 'typeorm';
 import { Retry } from 'typescript-retry-decorator';
 import { compress } from 'compression';
 import { S3Client, PutObjectCommand } from '@aws-sdk/client-s3';
-=======
-import { Injectable } from '@nestjs/common'; // ^9.0.0
-import { InjectRepository } from '@nestjs/typeorm'; // ^0.3.0
-import { Repository } from 'typeorm'; // ^0.3.0
-import { retry } from 'typescript-retry-decorator';
-import { compress } from 'compression'; // ^1.7.4
-import { S3 } from 'aws-sdk'; // ^2.1.0
->>>>>>> 7e32e080
 
 import {
   Document,
-  DocumentType,
   DocumentStatus,
   CreateDocumentDTO,
   DocumentMetadata,
@@ -30,7 +20,7 @@
 } from '../types/document.types';
 import { AuditService } from './audit.service';
 import { logger } from '../utils/logger.util';
-import { ResourceType, AccessLevel, hasPermission } from '../types/permission.types';
+import { ResourceType, AccessLevel } from '../types/permission.types';
 
 // Constants for security and compliance
 const ENCRYPTION_KEY_ROTATION_DAYS = 90;
